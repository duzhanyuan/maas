--- conflicted
+++ resolved
@@ -27,10 +27,6 @@
 
 # MAAS SASS stylesheets. The first input file (maas-styles.css) imports
 # the others, so is treated specially in the target definitions.
-<<<<<<< HEAD
-scss_theme := include/nodejs/node_modules/vanilla-framework
-=======
->>>>>>> 90f1ae56
 scss_input := src/maasserver/static/scss/build.scss
 scss_deps := $(wildcard src/maasserver/static/scss/_*.scss)
 scss_output := src/maasserver/static/css/build.css
@@ -402,13 +398,6 @@
 	bin/sass --include-path=src/maasserver/static/scss \
 	    --output-style compressed $(scss_input) -o $(dir $@)
 
-<<<<<<< HEAD
-$(scss_theme): prefix = include/nodejs
-$(scss_theme):
-	$(npm_install) --prefix $(prefix) vanilla-framework@1.6.6
-
-=======
->>>>>>> 90f1ae56
 clean-styles:
 	$(RM) $(scss_output)
 
