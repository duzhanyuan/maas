@mixin maas {
  // sticky-header - temporary fix
  // Issue: https://github.com/ubuntudesign/MAAS-design-squad/issues/98
  .p-sticky-header {
    background-color: $color-x-light;
    border-bottom: 1px solid $color-mid-light;
  }

  // XXX Footer link fix
  // Issue: https://github.com/vanilla-framework/vanilla-framework/issues/1500
  .p-footer__link {
    color: $color-link;

    &::after {
      color: $color-dark;
    }
  }

  // XXX Utility to remove max-width
  // Issue: https://github.com/vanilla-framework/vanilla-framework/issues/1502
  .u-remove-max-width {
    max-width: none;
  }

  body {
    background-color: $color-light;
  }

  @mixin vf-notification {
    background-color: $color-x-light;
    border: 0;
    border-color: $color-mid-dark;
    border-radius: .125rem;
    border-style: solid;
    border-top-width: 3px;
    box-shadow: 0 1px 5px 1px transparentize($color-x-dark, .8);
    color: $color-dark;
    display: flex;
    font-size: $sp-medium;
    overflow: hidden;
    padding: .625rem;
    text-align: center;
  }


  // XXX Can be remove when this Vanilla issue is resolved
  // https://github.com/vanilla-framework/vanilla-framework/issues/1505
  [class^="p-icon--"],
  [class*=" p-icon--"] {
    overflow: hidden;
  }

  maas-obj-field[type="text"],
  maas-obj-field[type="password"] {
    background-color: transparent;
    border: 0;
    border-radius: 0;
    box-shadow: none;
    padding: 0;
  }

  textarea {
    min-height: 175px;
  }

  .p-table-expanding__panel {
    background-color: $color-x-light;
    margin-left: 0 !important;
  }

  table {
    input[type="radio"],
    input[type="checkbox"] {
      float: none;
    }

    th,
    td {
      display: table-cell !important;
      flex-basis: auto !important;
      flex-grow: 0;
      margin-left: 3.2877% !important;

      &:first-child {
        margin-left: 0 !important;
      }
    }

    tr.is-active {
      background-color: $color-x-light;
    }
  }

  .u-float-none {
    float: none !important;
  }

  .p-form--inline,
  .p-form--inline .p-form__group {
    width: 100%;
  }

  p:empty,
  ul:empty,
  label:empty {
    margin: 0;
    padding: 0;
  }

  .tags .input {
    width: 100% !important;
  }

  .row ~ .row,
  * + * {
    margin-top: $sp-large;
  }

  th, td {
    padding: .5rem 0;
  }

  dl dt:first-of-type {
    margin-top: 0;
    padding-top: 0;
  }

  // XXX Can be remove when this Vanilla issue is resolved
  // https://github.com/vanilla-framework/vanilla-framework/issues/1509
  .p-tooltip__message {
    max-width: none;
    margin-top: 0;
  }

  // Local variant for notification pattern
  .p-notification,
  .p-notification--negative,
  .p-notification--positive,
  .p-notification--caution {
    width: 100%;
    font-size: 1rem;

    .p-notification__response {
      padding-left: 1.5rem;
    }
  }

  .p-navigation--sidebar {
    background: $color-x-light;

    .sidebar__content {
      top: 0;
      padding: 1rem;
    }
  }

  .p-search {
    position: relative;

    &__submit {
      position: absolute;
      top: 12px;
      right: 12px;
      background-color: transparent;
      background-image: url("../assets/images/9cc42dcc-magnifying_glass.svg");
      background-position: center;
      background-repeat: no-repeat;
      background-size: 20px;
      text-indent: -999em;
      display: block;
      width: 20px;
      height: 20px;
      overflow: hidden;
      padding: 0;
      border: 0;
      margin-top: 0;
    }
  }

  .u-float--none {
    float: none !important;
  }

  // XXX Ant: 25.01.18 Can be removed when this issue is resolved
  // https://github.com/vanilla-framework/vanilla-framework/issues/1542
  .p-navigation--sidebar .sidebar__content {
    position: relative;
  }

  .p-contextual-menu__dropdown {
    display: block;
  }

  .p-form__controls {
    margin-top: 0;
  }

  select {
    -moz-appearance: none;
    -webkit-appearance: none;
    appearance: none;
    padding-right: 2.3rem;
  }

  maas-obj-field[type="password"] {
    background: transparent;
    border: 0;
  }


  .p-list-tree .p-list-tree::after {
    display: none !important;
  }

  .editable {
    padding: .5rem 1rem;
    border: 1px solid transparent;

    &:hover,
    &.editmode {
      border: 1px solid $color-mid-light;
    }
  }

  .page-header__title-domain {
    display: inline-block;
    width: auto;
    font-size: 2.25rem;
    line-height: 1.167;
  }

<<<<<<< HEAD
  //Fix for action buttons in headers
  .p-inline-list__item div {
    display: inline-block;
=======
  .col-12 {
    width: 100%;
>>>>>>> 75824f0a
  }
}<|MERGE_RESOLUTION|>--- conflicted
+++ resolved
@@ -229,13 +229,12 @@
     line-height: 1.167;
   }
 
-<<<<<<< HEAD
   //Fix for action buttons in headers
   .p-inline-list__item div {
     display: inline-block;
-=======
+  }
+
   .col-12 {
     width: 100%;
->>>>>>> 75824f0a
   }
 }