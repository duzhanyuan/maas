--- conflicted
+++ resolved
@@ -30,11 +30,7 @@
                     </p>
                 </div>
                 <div class="col-4 u-align--right">
-<<<<<<< HEAD
-                    <button class="p-button--base" data-ng-click="cancelDeleteButton()">Cancel</button>
-=======
                     <button class="p-button--base" type="button" data-ng-click="cancelDeleteButton()">Cancel</button>
->>>>>>> 90f1ae56
                 </div>
             </div>
         </div>
@@ -47,11 +43,7 @@
                     </p>
                 </div>
                 <div class="col-4 u-align--right">
-<<<<<<< HEAD
-                    <button class="p-button--base" data-ng-click="cancelDeleteButton()">Cancel</button>
-=======
                     <button class="p-button--base" type="button" data-ng-click="cancelDeleteButton()">Cancel</button>
->>>>>>> 90f1ae56
                     <button class="p-button--negative" data-ng-click="deleteConfirmButton()">Delete domain</button>
                 </div>
             </div>
@@ -65,11 +57,7 @@
                     </p>
                 </div>
                 <div class="col-4 u-align--right">
-<<<<<<< HEAD
-                    <button class="p-button--base" data-ng-click="cancelDeleteButton()">Cancel</button>
-=======
                     <button class="p-button--base" type="button" data-ng-click="cancelDeleteButton()">Cancel</button>
->>>>>>> 90f1ae56
                     <button class="p-button--neutral" data-ng-click="deleteConfirmButton()">Retry</button>
                 </div>
             </div>
